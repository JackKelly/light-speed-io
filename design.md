# Draft design for `light-speed-io` (LSIO)

`light-speed-io` (or "LSIO", for short) will be a Rust library crate for loading and processing many chunks of files, as fast as the storage system will allow.

## Planned features

- [ ] Provide a simple API (using Rust's iterators) for reading many chunks of files (and/or many files) with single API call. Users will be able to ask LSIO: "_Please get me these million file chunks, and apply this function to each chunk, and then move the resulting data to these array locations._".
- [ ] The API will be the same, no matter which operating system you're on, and no matter whether the data is on local disk, or a cloud storage bucket, or available over HTTP. (Inspired by [fsspec](https://filesystem-spec.readthedocs.io/en/latest/) :smiley:!)
- [ ] Expose a Rust API and a Python API.
- [ ] Cache compressed chunks in RAM (configurable).
- [ ] Laser-focus on _speed_:
  - Achieve many [input/output operations per second](https://en.wikipedia.org/wiki/IOPS) (IOPS), high bandwidth, and low latency by exploiting "modern" operating system storage APIs, and designing for inherently parallel storage systems like NVMe SSDs and cloud storage buckets.
  - Before submitting any IO operations, tune the sequence of IO operations according to the performance characteristics of each storage system. For example, on a hard drive (with spinning platters), the performance of random reads is dominated by the time taken to move the read head. So LSIO will merge nearby reads, even if those reads aren't strictly consecutive: For example, if we want to read every third block of a file, it may be faster to read the entire file, even if we immediately throw away two thirds of the data. Or, when reading large files from a cloud storage bucket, it may be faster to split each file into consecutive chunks, and request those chunks in parallel.
  - "Auto-tune" to each storage system. Or, if users do not want to auto-tune, then provide sane defaults for a range of common storage systems.
  - Exploit CPU caches and hence minimize the number of time-consuming reads from RAM. Once a chunk is loaded into CPU cache, perform all transformations on that chunk in quick succession (to maximize the chance that the data stays in cache), and pin the computation for a given chunk to a single CPU core (because level-1 CPU cache is specific to a CPU core).
  - Use multiple CPU cores in parallel (each working on a different chunk).
  - When scheduling work across multiple CPU cores: Avoid locks, or any synchronization primitives that would block a CPU core, wherever possible.
  - Look for opportunities to completely cut the CPU out of the data path. For example, if we're loading uncompressed [Zarr](https://zarr.dev/) chunks that are destined to be merged into a final numpy array, then we may be able to use [direct memory access](https://en.wikipedia.org/wiki/Direct_memory_access) (DMA) to directly copy chunks into the final numpy array from IO, without the CPU ever touching the data. This may be possible even in cases where the creation of the final array is more complicated than simply concatenating the chunks in RAM.
  - Where appropriate, align chunks in RAM (and pad the ends of chunks) so the CPU & compiler can easily use SIMD instructions, and minimize the number of cache lines that must be read. (Using SIMD may provide a large speedup "just" for memory copies, even if the transform function doesn't use SIMD).
- [ ] For each chunk, the user could request, for example, that the chunk be decompressed, followed by some numerical transformation, followed by moving the transformed data to a large array which is the concatenation of all the chunks. As much of this as possible should happen whilst the chunk is in the CPU cache (without time-consuming round-trips to RAM).
- [ ] LSIO will implement multiple IO backends. Each backend will exploit the performance features of a particular operating system and storage system. The ambition is to support:
    - These operating system APIs:
        - [ ] Linux [io_uring](https://en.wikipedia.org/wiki/Io_uring) (for local storage and network storage).
        - [ ] Windows [I/O Ring](https://windows-internals.com/i-o-rings-when-one-i-o-operation-is-not-enough/).
        - [ ] MacOS X [kqueue](https://en.wikipedia.org/wiki/Kqueue).
    - These storage systems:
        - [ ] Local disks. (With different optimizations for SSDs and HDDs).
        - [ ] Cloud storage buckets.
        - [ ] HTTP.

## Use cases

Allow for very fast access to arbitrary selections of:
* Multi-dimensional [Zarr](https://zarr.dev/) arrays. Jack is mostly focused on [_sharded_ Zarr arrays](https://zarr.dev/zeps/accepted/ZEP0002.html). But LSIO could also be helpful for non-sharded Zarr arrays.
    * Jack is particularly focused on speeding up the data pipeline for training machine learning models on multi-dimensional datasets, where we want to select hundreds of random crops of data per second. This is described below in the [Priorities](#priorities) section. The ambition is to enable us to read on the order of 1 million Zarr chunks per second (from a fast, local SSD).
* Other file formats used for multi-dimensional arrays, such as NetCDF, GRIB, and EUMETSAT's native file format. (LSIO could help to speed up [kerchunk](https://fsspec.github.io/kerchunk/))

## Priorities

Jack's main hypothesis is that it _should_ be possible to train large machine learning (ML) models _directly_ from multi-dimensional data stored on disk as Zarr arrays, instead of having to prepare ML training batches ahead of time. These ML models require random crops to be selected from multi-dimensional datasets, at several gigabytes per second. (See [Jack's blog post](https://jack-kelly.com/blog/2023-07-28-speeding-up-zarr) for more details. An example multi-dimensional dataset is satellite imagery over time.)

(And, even more ambitiously, LSIO may allow us to train directly from the _original data_ stored in, for example, GRIB files). 

The ultimate test is: Can LSIO enable us to train ML models directly from Zarr? (whilst ensuring that the GPU is constantly at near 100% utilization). So, Jack's _first_ priority will be to implement just enough of LSIO to enable us to test this hypothesis empirically: and that means implementing just one IO backend, to start with. That backend will be io_uring for local files.

If this provides a significant speed-up, then Jack will focus on implementing reading from Google Cloud Storage buckets, maybe using io_uring for async network IO.

On the other hand, if LSIO does _not_ provide a speed-up, then - to be frank - LSIO will probably be abandoned!

## Timeline

Ha! :smiley:. This project is in the earliest planning stages! It'll be _months_ before it does anything vaguely useful! And, for now at least, this project is just Jack hacking away his spare time, whilst learning Rust!

## Design

### Public Rust API

#### Initialize a `Reader` struct

Using a persistent object will allow us to cache (in memory) values such as file sizes. And provides an opportunity to pre-allocated memory buffers (where possible).

##### User code

```rust
let reader = IoUringLocal::new();
```

##### Under the hood (in LSIO)

```rust
pub trait Reader {
    pub fn new() -> Self { Self }
}

/// Linux io_uring for locally-attached disks.
pub struct IoUringLocal {
    /// Map from the full file name to the file size in bytes.
    /// We need to know the length of each file if we want to read the file
    /// in its entirety, or if we want to seek to a position relative to the
    /// end of the file.
    cache_of_file_sizes_in_bytes: Map<PathBuf, u64>,
}

impl Reader for IoUringLocal {
    // Implement io_uring-specific stuff...
}
```

#### Specify which chunks to read

##### User code

In this example, we read the entirety of `/foo/bar`. And we read three chunks from `/foo/baz`:

```rust
let mut buf0 = vec![0; 1000];
let mut buf1 = vec![0;  300];
let mut buf2 = vec![0;  100];

let chunks = vec![

    // Read entirety of /foo/bar, and ask LSIO to allocate the memory buffer:
    FileChunks{
        path: "/foo/bar", 
        chunks: vec![
            Chunk{
                byte_range: ...,
                raw_buffers: None,
                processed_buffers: None,
            },
        ],
    },

    // Read 3 chunks from /foo/baz:
    FileChunks{
        path: "/foo/baz", 
        chunks: vec![
            Chunk{
                byte_range: ..1000,     // Read the first 1,000 bytes
                raw_buffers: Some(vec![&mut buf0]),
                processed_buffers: None,
            },
            Chunk{
                byte_range: -500..-200, // Read 300 bytes, until the 200th byte from the end
                raw_buffers: Some(vec![&mut buf1]),
                processed_buffers: None,
            },
            Chunk{
                byte_range: -100..,                 // Read the last 100 bytes. For example, shared Zarrs
                raw_buffers: Some(vec![&mut buf2]), // place the shard index at the end of each file.
                processed_buffers: None,
            },
        ],
    },

];
```

It is highly recommended that the user only submits _one_ `FileChunks` object per `path`. 
This is because LSIO optimises each `FileChunks` object independently of other `FileChunks`.

##### Under the hood (in LSIO)

```rust
pub struct FileChunks {
    pub path: Path,
    pub chunks: Vec<Chunk>,
}

pub struct Chunk{
    pub byte_range: Range<i64>,

    // Memory buffers for storing the raw data, straight after the data arrives from IO.
    // If raw_buffers is None, then LSIO will take responsibility for allocating the buffers.
    // If the user wants to supply buffers, then use `Some(Vec<&mut [u8]>)`.
    // For example, this would allow us to bypass the CPU when copying multiple
    // uncompressed chunks from a sharded Zarr directly into the final array.
    // The buffers could point to different slices of the final array.
    // This mechanism could be used when creating the final array is more
    // complicated than simply appending chunks: you could, for example, read each
    // row of a chunk into a different `&mut [u8]`. Under the hood, LSIO would
    // notice the consecutive reads, and would use `readv` where available.
    //
    // LSIO borrows a mutable reference to each buffer, so that the user can supply a *slice* to a subset
    // of a larger array. This does mean that caching within LSIO will be a little slower
    // when the user supplies raw_buffers, and memory usage will be larger, because LSIO's
    // cache will have to _copy_ the contents of these memory buffers. LSIO can't use user-supplied
    // buffers as its cache, because LSIO can't guarantee that the user-supplied buffers will be immutable.
    pub raw_buffers: Option<Vec<&mut [u8]>>,

    // Memory buffers for storing the data after it has been processed.
    pub processed_buffers: Option<Vec<&mut [u8]>>,
}
```

#### Optimising the IO plan

LSIO optimizes the sequence of `byte_ranges` read from IO.

We explicitly have 2-steps: first, we optimise the IO plan. Then we read from disk.

We make the optimisation modular by using iterators.

First, establish a cache for raw chunk data.

```rust
let mut cache = CacheOfRawChunks::new();
```

(Note that caching won't be implemented for a while - if at all. For now, I'm just checking that the design could,
in principal, support caching. For more info about caching, see [this GitHub issue](https://github.com/JackKelly/light-speed-io/issues/9.))

Next, users create a set list of abstracted read operations: 

```rust
let plan = chunks
    .iter()  // I'm not sure we can use Rayon to parallelise this, if each chunk requires a mutable borrow of `cache`.
             // That said, each FileChunk _should_ only access a single path. Which might provide a mechanism to slice up
             // the cache, 
    .map( |filechunks| 
        OptimisedFileChunks::from(filechunks)
            .check_cache(&cache)
            .deduplicate()
            .merge_nearby_reads(merge_threshold_in_megabytes)
            .detect_contiguous_reads()

            // In the ideal case, we'll read directly from IO into the cache's memory buffer. And then we'll
            // share immutable slice(s) of that memory buffer with the user.
            .plan_cache(&mut cache)
    )
```

Each `Item` will be a single `FileChunks` struct. After this line, no processing will have started yet. You'd have to call `collect()` to collect, if you wanted to... but we want to submit the first few operations before we've finished computing the operations. So, usually, you'd leave `plan` as an uncollected iterator.

Data chunks returned to the user will always immutable. That will make the design easier and faster: If the data is always immutable, then we can use slices instead of copies when apportioning merged reads. And it allows LSIO's caching mechanism to be faster than the operating system's page cache because LSIO doesn't have to memcopy anything. In contrast, the OS has to memcopy from page cache into the process' address space.

For now, just optimise each `FileChunks` struct, independently of other `FileChunks`. Let's assume - for now - that the user is only submits one `FileChunks` per file!

Optimisations include:

- Check the cache to see if it already has some of the data we require. It's important to do this first, so that all subsequent operations only operate on just the byte ranges that we actually need to read from disk. Although, this isn't _essential_. If this gets tricky, we could not concern the planning stage with the cache, and only use the cache in the backend. But I think there are a few cases where this would lead to a sub-optimial plan.
- Deduplicate overlapping read requests. For example, if the user requests two chunks `[..1000, ..100]` then only actually read `..1000`, and return - as the second chunk - an immutable slice of the last 100 bytes. <font size="1">(Maybe don't implement this in the MVP. But check that the design can support this. Although don't worry too much - I'm not even sure if this issue would arise in the real world.)</font>
- Merge nearby reads, even if those reads are not strictly consecutive. Use `readv` to scatter the single read into the requested vectors <font size="2">(and - optionally - cache all the data read from disk, or just cache the chunks the user requested, or cache nothing)</font>
- Split large reads into multiple smaller reads. This is useful for reading from cloud storage buckets, or from HTTPS. <font size="2">(Maybe don't worry about this for now, given that this isn't relevant for reading local SSDs using io_uring. This may still be possible in a single vectored read operation, which reads into slices of the same underlying array. Or, if that's not possible, maybe spin up a separate io_uring context just for the individual reads that make up the single requested read, so it's clear when all the reads have finished.)</font>
- Detect contiguous chunks destined for different buffers, and use `readv` to read these. <font size="2">(Although we should benchmark `readv` vs `read`)</font>.

##### Implementation details (within LSIO)

The plan needs to express:
- "_this single optimized read started life as multiple, nearby reads. After performing this single read, the memory buffer will need to be sliced, and those slices processed in parallel. And we may want to throw away some data. The IO backend should be encouraged to use `readv` if available, to directly read into multiple buffers. (POSIX can use `readv` to read sockets as well as files.)_"
- "_this single optimized read started life as n multiple, overlapping reads. The user is expecting n slices (views) of this memory buffer_"
- "_these multiple optimized reads started life as a single read request. Create one large memory buffer. And each sub-chunk should be read directly into a different slice of the memory buffer._"

Maybe the answer is that the optimization step should be responsible for allocating the memory buffers, and it just submits a sequence of abstracted `readv` operations to the IO backend? If the backend can't natively perform `readv` then it's trivial for the backend to split one `readv` call into multiple `read`s. But! We should only allocate memory buffers when we're actually ready to read! Say we want to read 1,000,000 chunks. Using io_uring, we won't actually submit all 1,000,000 read requests at once: instead we'll keep the submission ring topped up with, say, 64 tasks. If the user wants all 1,000,000 chunks returned then we have no option but to allocate (and keep) all 1,000,000 chunks. But if, instead, the user wants each chunk to be processed and then moved into a common final array, then we only have to keep 64 buffers around at any given time.

```rust
/// Used as the key to the cache of raw chunks.
struct PathAndRange {
    path: PathBuf,
    range: Range,
}

struct CacheOfRawChunks {
    cache_of_raw_chunks: Map<Path, Map<Range, [u8]>>,
}

struct OptimisedChunk {
    byte_range: Range, 

    buffers: Optional<Vec<&mut [u8]>>,

    // Index of the original chunks for which this optimised chunk is a superset.
    // For example, if the user originally requested two chunks: ..100, 200..300,
    // and we merged these two chunks into a single read of ..300,
    // then idx_of_original_chunks would be [0, 1].
    idx_of_original_chunks: Vec<usize>,

    // Keys into the cache, for any cache hits which at least partially satisfy this read.
    // This is useful so we don't have to search through the cache a second time.
    cache_keys: Vec<PathAndRange>,
}

struct OptimisedFileChunks {
    original: FileChunks,
    optimised_chunks: Vec<OptimisedChunk>,
}
```

#### Reading chunks

After optimising the plan, we submit those operations and process them:


##### User code

(Maybe, I could make a separate crate which wraps compression algorithms as iterator adaptors, for decompressing chunks like this. See the [streaming-compressor crate](https://github.com/jorgecarleitao/streaming-decompressor/tree/main), but note that it doesn't actually implement any codecs)


if we want to apply a function to each chunk, we could do something like this. This example
is based on the Zarr use-case. For each chunk, we want to decompress, and apply a simple numerical
transformation.

```rust
// Load chunks
// We need one `Result` per chunk, because reading each chunk could fail.
// Note that we take ownership of the returned vectors of bytes.
let mut data: Vec<Result<Vec<u8>, lsio::Error>> = Vec::with_capacity(chunks.len());
reader.submit(&plan)  // Returns an Iterator.
    .par_iter()
    .decompress_zstd()
    .map(|chunk| chunk * 2)
    .collect_into_vec(&mut data);
```

Or we could move data to its final resting place:

```rust
let results: Vec<Result<(), lsio::Error>> = reader
    .submit(&plan)
    .decompress_zstd()
    .map(|chunk| chunk * 2)
<<<<<<< HEAD
    .mem_move_to_final_buffers(&plan);  // Pass in `plan`, so `mem_move_to_final_buffers` can interpret
    // the user_data, which could be two bitpacked u32s: index into the FileChunk, and index into the Chunk.
=======
    .mem_move_to_final_buffers();
>>>>>>> 6d658e2a
```

`mem_move_to_final_buffers()` moves the data to its final location. The final location is specified by the user in `Chunk.final_buffers`. The completion queue entry's user_data contains a raw pointer, created by `Box::into_raw()`. The raw pointer would point to an `OptimisedFileChunks` struct (which contains all the information the Rayon worker thread needs).

##### Implementation details (within LSIO)

Merging and splitting read operations means that there's no longer a one-to-one mapping between chunks that the _user_ requested, and chunks that LSIO will request from the storage subsystem. This raises some important design questions:
    - How do we ensure that each of the user's chunks are processes in their own threads. (The transform function supplied by the user probably expects the chunks that the user requested) Use Rayon! We can use `ring.completion().par_iter()`??? Which I _think_ wouldn't use a blocking thread synchronization primitive (instead it would use work steeling). I will test this (10 lines of Rust?!). 
    - How to keep the submission queue topped up? Maybe a separate thread (not part of the worker thread pool, because we don't want to take CPU cores away from decompression). But, how to ask io_uring to apply backpressure? Set `IORING_SETUP_CQ_NODROP`. Then check for `-EBUSY` returned from `io_uring_submit()`, and wait before submitting, and warn the user that the CQ needs to be larger. When using `IORING_SETUP_SQPOLL`, also need to check `io_uring_has_overflow()` before submitting (and warn the user if overflow). See [my SO Q&A](https://stackoverflow.com/questions/77580828/how-to-guarantee-that-the-io-uring-completion-queue-never-overflows/77580829#77580829).


Within LSIO, the pipeline for the IO ops will be something like this:

- User submits a Vector of `FileChunks`.
- In the main thread:
    - We need to get the file size for:
        - any `EntireFiles` (where `buffer` is `None`). If `EntireFiles` exist, then we need to get the file size ahead-of-time, so we can pre-allocate a memory buffer.
        - any `MultiRange`s which include offsets from the end of the file, iff the backend doesn't natively support offsets from the end of the file (or maybe this should be the backend's problem? Although I'd guess it'd be faster to get all file sizes in one go, ahead of time?)
        - in the MVP, let's get the file sizes in the main thread, using the easiest (blocking) method. In later versions, we can get the file sizes async. (Getting filesizes async might be useful when, for example, we need to read huge numbers of un-sharded Zarr chunks).
- Spin up a "submission thread". Its job is to keep the submission queue full. And, probably, to allocate buffers for io_uring to read into (if the user hasn't supplied buffers).
- How to move ownership of buffers that LSIO allocates _through_ io_uring? I _think_ the approach should be:
    - Allocate filehandles for each read op in flight. (So io_uring can chain `open(fh)`, `read(fh)`, `close(fh)`).
    - Submit the first, say, 64 read ops to each thread's submission queue. (Each "read op" would actually be a chain of open, read, close).
    - In the "submission thread": `let optimised_file_chunks = Box::new(optimised_file_chunks)`.
    - Set the SQE's user_data to `Box::into_raw(optimised_file_chunks)` (see [docs for into_raw](https://doc.rust-lang.org/std/boxed/struct.Box.html#method.into_raw)). `into_raw()` _consumes_ the object (but doesn't de-allocated it), which is exactly what we want. We mustn't touch `buffer` until it re-emerges from the kernel. And we _do_ want Rayon's worker thread (that processes the CQE) to decide whether to drop the buffer (after moving data elsewhere) or keep the buffer (if we're passing the buffer back to the user)
    - Pass the SQE to io_uring
    - Use `ring.collect().par_iter().for_each()` to process each CQE. Turn the user_data back into an _owned_ Box using `unsafe {optimised_file_chunks = Box::from_raw(cqe.user_data)}`. (see [docs for from_raw](https://doc.rust-lang.org/std/boxed/struct.Box.html#method.from_raw)).<|MERGE_RESOLUTION|>--- conflicted
+++ resolved
@@ -299,12 +299,7 @@
     .submit(&plan)
     .decompress_zstd()
     .map(|chunk| chunk * 2)
-<<<<<<< HEAD
-    .mem_move_to_final_buffers(&plan);  // Pass in `plan`, so `mem_move_to_final_buffers` can interpret
-    // the user_data, which could be two bitpacked u32s: index into the FileChunk, and index into the Chunk.
-=======
     .mem_move_to_final_buffers();
->>>>>>> 6d658e2a
 ```
 
 `mem_move_to_final_buffers()` moves the data to its final location. The final location is specified by the user in `Chunk.final_buffers`. The completion queue entry's user_data contains a raw pointer, created by `Box::into_raw()`. The raw pointer would point to an `OptimisedFileChunks` struct (which contains all the information the Rayon worker thread needs).
